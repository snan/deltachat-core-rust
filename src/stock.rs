//! Module to work with translatable stock strings

use std::borrow::Cow;

use strum::EnumProperty;
use strum_macros::EnumProperty;

use crate::blob::BlobObject;
use crate::chat;
use crate::constants::{Viewtype, DC_CONTACT_ID_SELF};
use crate::contact::*;
use crate::context::Context;
use crate::error::{bail, Error};
use crate::message::Message;
use crate::param::Param;
use crate::stock::StockMessage::{DeviceMessagesHint, WelcomeMessage};

/// Stock strings
///
/// These identify the string to return in [Context.stock_str].  The
/// numbers must stay in sync with `deltachat.h` `DC_STR_*` constants.
///
/// See the `stock_*` methods on [Context] to use these.
///
/// [Context]: crate::context::Context
#[derive(Debug, Clone, Copy, PartialEq, Eq, FromPrimitive, ToPrimitive, EnumProperty)]
#[repr(u32)]
pub enum StockMessage {
    #[strum(props(fallback = "No messages."))]
    NoMessages = 1,

    #[strum(props(fallback = "Me"))]
    SelfMsg = 2,

    #[strum(props(fallback = "Draft"))]
    Draft = 3,

    #[strum(props(fallback = "Voice message"))]
    VoiceMessage = 7,

    #[strum(props(fallback = "Contact requests"))]
    DeadDrop = 8,

    #[strum(props(fallback = "Image"))]
    Image = 9,

    #[strum(props(fallback = "Video"))]
    Video = 10,

    #[strum(props(fallback = "Audio"))]
    Audio = 11,

    #[strum(props(fallback = "File"))]
    File = 12,

    #[strum(props(fallback = "Sent with my Delta Chat Messenger: https://delta.chat"))]
    StatusLine = 13,

    #[strum(props(fallback = "Hello, I\'ve just created the group \"%1$s\" for us."))]
    NewGroupDraft = 14,

    #[strum(props(fallback = "Group name changed from \"%1$s\" to \"%2$s\"."))]
    MsgGrpName = 15,

    #[strum(props(fallback = "Group image changed."))]
    MsgGrpImgChanged = 16,

    #[strum(props(fallback = "Member %1$s added."))]
    MsgAddMember = 17,

    #[strum(props(fallback = "Member %1$s removed."))]
    MsgDelMember = 18,

    #[strum(props(fallback = "Group left."))]
    MsgGroupLeft = 19,

    #[strum(props(fallback = "GIF"))]
    Gif = 23,

    #[strum(props(fallback = "Encrypted message"))]
    EncryptedMsg = 24,

    #[strum(props(fallback = "End-to-end encryption available."))]
    E2eAvailable = 25,

    #[strum(props(fallback = "Transport-encryption."))]
    EncrTransp = 27,

    #[strum(props(fallback = "No encryption."))]
    EncrNone = 28,

    #[strum(props(fallback = "This message was encrypted for another setup."))]
    CantDecryptMsgBody = 29,

    #[strum(props(fallback = "Fingerprints"))]
    FingerPrints = 30,

    #[strum(props(fallback = "Return receipt"))]
    ReadRcpt = 31,

    #[strum(props(fallback = "This is a return receipt for the message \"%1$s\"."))]
    ReadRcptMailBody = 32,

    #[strum(props(fallback = "Group image deleted."))]
    MsgGrpImgDeleted = 33,

    #[strum(props(fallback = "End-to-end encryption preferred."))]
    E2ePreferred = 34,

    #[strum(props(fallback = "%1$s verified."))]
    ContactVerified = 35,

    #[strum(props(fallback = "Cannot verify %1$s"))]
    ContactNotVerified = 36,

    #[strum(props(fallback = "Changed setup for %1$s"))]
    ContactSetupChanged = 37,

    #[strum(props(fallback = "Archived chats"))]
    ArchivedChats = 40,

    #[strum(props(fallback = "Starred messages"))]
    StarredMsgs = 41,

    #[strum(props(fallback = "Autocrypt Setup Message"))]
    AcSetupMsgSubject = 42,

    #[strum(props(
        fallback = "This is the Autocrypt Setup Message used to transfer your key between clients.\n\nTo decrypt and use your key, open the message in an Autocrypt-compliant client and enter the setup code presented on the generating device."
    ))]
    AcSetupMsgBody = 43,

    #[strum(props(fallback = "Cannot login as %1$s."))]
    CannotLogin = 60,

    #[strum(props(fallback = "Could not connect to %1$s: %2$s"))]
    ServerResponse = 61,

    #[strum(props(fallback = "%1$s by %2$s."))]
    MsgActionByUser = 62,

    #[strum(props(fallback = "%1$s by me."))]
    MsgActionByMe = 63,

    #[strum(props(fallback = "Location streaming enabled."))]
    MsgLocationEnabled = 64,

    #[strum(props(fallback = "Location streaming disabled."))]
    MsgLocationDisabled = 65,

    #[strum(props(fallback = "Location"))]
    Location = 66,

    #[strum(props(fallback = "Sticker"))]
    Sticker = 67,

    #[strum(props(fallback = "Device messages"))]
    DeviceMessages = 68,

    #[strum(props(fallback = "Saved messages"))]
    SavedMessages = 69,

    #[strum(props(
        fallback = "Messages in this chat are generated locally by your Delta Chat app. \
                    Its makers use it to inform about app updates and problems during usage."
    ))]
    DeviceMessagesHint = 70,

    #[strum(props(fallback = "Welcome to Delta Chat! – \
                    Delta Chat looks and feels like other popular messenger apps, \
                    but does not involve centralized control, \
                    tracking or selling you, friends, colleagues or family out to large organizations.\n\n\
                    Technically, Delta Chat is an email application with a modern chat interface. \
                    Email in a new dress if you will 👻\n\n\
                    Use Delta Chat with anyone out of billions of people: just use their e-mail address. \
                    Recipients don't need to install Delta Chat, visit websites or sign up anywhere - \
                    however, of course, if they like, you may point them to 👉 https://get.delta.chat"))]
    WelcomeMessage = 71,

    #[strum(props(fallback = "Unknown Sender for this chat. See 'info' for more details."))]
    UnknownSenderForChat = 72,
}

/*
"
*/

impl StockMessage {
    /// Default untranslated strings for stock messages.
    ///
    /// These could be used in logging calls, so no logging here.
    fn fallback(self) -> &'static str {
        self.get_str("fallback").unwrap_or_default()
    }
}

impl Context {
    /// Set the stock string for the [StockMessage].
    ///
    pub async fn set_stock_translation(
        &self,
        id: StockMessage,
        stockstring: String,
    ) -> Result<(), Error> {
        if stockstring.contains("%1") && !id.fallback().contains("%1") {
            bail!(
                "translation {} contains invalid %1 placeholder, default is {}",
                stockstring,
                id.fallback()
            );
        }
        if stockstring.contains("%2") && !id.fallback().contains("%2") {
            bail!(
                "translation {} contains invalid %2 placeholder, default is {}",
                stockstring,
                id.fallback()
            );
        }
        self.translated_stockstrings
            .write()
            .await
            .insert(id as usize, stockstring);
        Ok(())
    }

    /// Return the stock string for the [StockMessage].
    ///
    /// Return a translation (if it was set with set_stock_translation before)
    /// or a default (English) string.
    pub async fn stock_str(&self, id: StockMessage) -> Cow<'_, str> {
        match self
            .translated_stockstrings
            .read()
            .await
            .get(&(id as usize))
        {
            Some(ref x) => Cow::Owned((*x).to_string()),
            None => Cow::Borrowed(id.fallback()),
        }
    }

    /// Return stock string, replacing placeholders with provided string.
    ///
    /// This replaces both the *first* `%1$s`, `%1$d` and `%1$@`
    /// placeholders with the provided string.
    /// (the `%1$@` variant is used on iOS, the other are used on Android and Desktop)
    pub async fn stock_string_repl_str(&self, id: StockMessage, insert: impl AsRef<str>) -> String {
        self.stock_str(id)
            .await
            .replacen("%1$s", insert.as_ref(), 1)
            .replacen("%1$d", insert.as_ref(), 1)
            .replacen("%1$@", insert.as_ref(), 1)
    }

    /// Return stock string, replacing placeholders with provided int.
    ///
    /// Like [Context::stock_string_repl_str] but substitute the placeholders
    /// with an integer.
    pub async fn stock_string_repl_int(&self, id: StockMessage, insert: i32) -> String {
        self.stock_string_repl_str(id, format!("{}", insert).as_str())
            .await
    }

    /// Return stock string, replacing 2 placeholders with provided string.
    ///
    /// This replaces both the *first* `%1$s`, `%1$d` and `%1$@`
    /// placeholders with the string in `insert` and does the same for
    /// `%2$s`, `%2$d` and `%2$@` for `insert2`.
    /// (the `%1$@` variant is used on iOS, the other are used on Android and Desktop)
    pub async fn stock_string_repl_str2(
        &self,
        id: StockMessage,
        insert: impl AsRef<str>,
        insert2: impl AsRef<str>,
    ) -> String {
        self.stock_str(id)
            .await
            .replacen("%1$s", insert.as_ref(), 1)
            .replacen("%1$d", insert.as_ref(), 1)
            .replacen("%1$@", insert.as_ref(), 1)
            .replacen("%2$s", insert2.as_ref(), 1)
            .replacen("%2$d", insert2.as_ref(), 1)
            .replacen("%2$@", insert2.as_ref(), 1)
    }

    /// Return some kind of stock message
    ///
    /// If the `id` is [StockMessage::MsgAddMember] or
    /// [StockMessage::MsgDelMember] then `param1` is considered to be the
    /// contact address and will be replaced by that contact's display
    /// name.
    ///
    /// If `from_id` is not `0`, any trailing dot is removed from the
    /// first stock string created so far.  If the `from_id` contact is
    /// the user itself, i.e. `DC_CONTACT_ID_SELF` the string is used
    /// itself as param to the [StockMessage::MsgActionByMe] stock string
    /// resulting in a string like "Member Alice added by me." (for
    /// [StockMessage::MsgAddMember] as `id`).  If the `from_id` contact
    /// is any other user than the contact's display name is looked up and
    /// used as the second parameter to [StockMessage::MsgActionByUser] with
    /// again the original stock string being used as the first parameter,
    /// resulting in a string like "Member Alice added by Bob.".
    pub async fn stock_system_msg(
        &self,
        id: StockMessage,
        param1: impl AsRef<str>,
        param2: impl AsRef<str>,
        from_id: u32,
    ) -> String {
        let insert1 = if id == StockMessage::MsgAddMember || id == StockMessage::MsgDelMember {
<<<<<<< HEAD
            let contact_id = Contact::lookup_id_by_addr(self, param1.as_ref()).await;
=======
            let contact_id = Contact::lookup_id_by_addr(self, param1.as_ref(), Origin::Unknown);
>>>>>>> 3ee81cbe
            if contact_id != 0 {
                Contact::get_by_id(self, contact_id)
                    .await
                    .map(|contact| contact.get_name_n_addr())
                    .unwrap_or_default()
            } else {
                param1.as_ref().to_string()
            }
        } else {
            param1.as_ref().to_string()
        };

        let action = self
            .stock_string_repl_str2(id, insert1, param2.as_ref().to_string())
            .await;
        let action1 = action.trim_end_matches('.');
        match from_id {
            0 => action,
            1 => {
                self.stock_string_repl_str(StockMessage::MsgActionByMe, action1)
                    .await
            } // DC_CONTACT_ID_SELF
            _ => {
                let displayname = Contact::get_by_id(self, from_id)
                    .await
                    .map(|contact| contact.get_name_n_addr())
                    .unwrap_or_default();

                self.stock_string_repl_str2(StockMessage::MsgActionByUser, action1, &displayname)
                    .await
            }
        }
    }

    pub async fn update_device_chats(&self) -> Result<(), Error> {
        // check for the LAST added device message - if it is present, we can skip message creation.
        // this is worthwhile as this function is typically called
        // by the ui on every probram start or even on every opening of the chatlist.
        if chat::was_device_msg_ever_added(&self, "core-welcome").await? {
            return Ok(());
        }

        // create saved-messages chat;
        // we do this only once, if the user has deleted the chat, he can recreate it manually.
        if !self.sql.get_raw_config_bool(&self, "self-chat-added").await {
            self.sql
                .set_raw_config_bool(&self, "self-chat-added", true)
                .await?;
            chat::create_by_contact_id(&self, DC_CONTACT_ID_SELF).await?;
        }

        // add welcome-messages. by the label, this is done only once,
        // if the user has deleted the message or the chat, it is not added again.
        let mut msg = Message::new(Viewtype::Text);
        msg.text = Some(self.stock_str(DeviceMessagesHint).await.to_string());
        chat::add_device_msg(&self, Some("core-about-device-chat"), Some(&mut msg)).await?;

        let image = include_bytes!("../assets/welcome-image.jpg");
        let blob = BlobObject::create(&self, "welcome-image.jpg".to_string(), image).await?;
        let mut msg = Message::new(Viewtype::Image);
        msg.param.set(Param::File, blob.as_name());
        chat::add_device_msg(&self, Some("core-welcome-image"), Some(&mut msg)).await?;

        let mut msg = Message::new(Viewtype::Text);
        msg.text = Some(self.stock_str(WelcomeMessage).await.to_string());
        chat::add_device_msg(&self, Some("core-welcome"), Some(&mut msg)).await?;
        Ok(())
    }
}

#[cfg(test)]
mod tests {
    use super::*;
    use crate::test_utils::*;

    use crate::constants::DC_CONTACT_ID_SELF;

    use crate::chatlist::Chatlist;
    use num_traits::ToPrimitive;

    #[test]
    fn test_enum_mapping() {
        assert_eq!(StockMessage::NoMessages.to_usize().unwrap(), 1);
        assert_eq!(StockMessage::SelfMsg.to_usize().unwrap(), 2);
    }

    #[test]
    fn test_fallback() {
        assert_eq!(StockMessage::NoMessages.fallback(), "No messages.");
    }

    #[async_std::test]
    async fn test_set_stock_translation() {
        let t = dummy_context().await;
        t.ctx
            .set_stock_translation(StockMessage::NoMessages, "xyz".to_string())
            .await
            .unwrap();
        assert_eq!(t.ctx.stock_str(StockMessage::NoMessages).await, "xyz")
    }

    #[async_std::test]
    async fn test_set_stock_translation_wrong_replacements() {
        let t = dummy_context().await;
        assert!(t
            .ctx
            .set_stock_translation(StockMessage::NoMessages, "xyz %1$s ".to_string())
            .await
            .is_err());
        assert!(t
            .ctx
            .set_stock_translation(StockMessage::NoMessages, "xyz %2$s ".to_string())
            .await
            .is_err());
    }

    #[async_std::test]
    async fn test_stock_str() {
        let t = dummy_context().await;
        assert_eq!(
            t.ctx.stock_str(StockMessage::NoMessages).await,
            "No messages."
        );
    }

    #[async_std::test]
    async fn test_stock_string_repl_str() {
        let t = dummy_context().await;
        // uses %1$s substitution
        assert_eq!(
            t.ctx
<<<<<<< HEAD
                .stock_string_repl_str(StockMessage::Member, "42")
                .await,
            "42 member(s)"
=======
                .stock_string_repl_str(StockMessage::MsgAddMember, "Foo"),
            "Member Foo added."
>>>>>>> 3ee81cbe
        );
        // We have no string using %1$d to test...
    }

    #[async_std::test]
    async fn test_stock_string_repl_int() {
        let t = dummy_context().await;
        assert_eq!(
<<<<<<< HEAD
            t.ctx.stock_string_repl_int(StockMessage::Member, 42).await,
            "42 member(s)"
=======
            t.ctx.stock_string_repl_int(StockMessage::MsgAddMember, 42),
            "Member 42 added."
>>>>>>> 3ee81cbe
        );
    }

    #[async_std::test]
    async fn test_stock_string_repl_str2() {
        let t = dummy_context().await;
        assert_eq!(
            t.ctx
                .stock_string_repl_str2(StockMessage::ServerResponse, "foo", "bar")
                .await,
            "Could not connect to foo: bar"
        );
    }

    #[async_std::test]
    async fn test_stock_system_msg_simple() {
        let t = dummy_context().await;
        assert_eq!(
            t.ctx
                .stock_system_msg(StockMessage::MsgLocationEnabled, "", "", 0)
                .await,
            "Location streaming enabled."
        )
    }

    #[async_std::test]
    async fn test_stock_system_msg_add_member_by_me() {
        let t = dummy_context().await;
        assert_eq!(
            t.ctx
                .stock_system_msg(
                    StockMessage::MsgAddMember,
                    "alice@example.com",
                    "",
                    DC_CONTACT_ID_SELF
                )
                .await,
            "Member alice@example.com added by me."
        )
    }

    #[async_std::test]
    async fn test_stock_system_msg_add_member_by_me_with_displayname() {
        let t = dummy_context().await;
        Contact::create(&t.ctx, "Alice", "alice@example.com")
            .await
            .expect("failed to create contact");
        assert_eq!(
            t.ctx
                .stock_system_msg(
                    StockMessage::MsgAddMember,
                    "alice@example.com",
                    "",
                    DC_CONTACT_ID_SELF
                )
                .await,
            "Member Alice (alice@example.com) added by me."
        );
    }

    #[async_std::test]
    async fn test_stock_system_msg_add_member_by_other_with_displayname() {
        let t = dummy_context().await;
        let contact_id = {
            Contact::create(&t.ctx, "Alice", "alice@example.com")
                .await
                .expect("Failed to create contact Alice");
            Contact::create(&t.ctx, "Bob", "bob@example.com")
                .await
                .expect("failed to create bob")
        };
        assert_eq!(
            t.ctx
                .stock_system_msg(
                    StockMessage::MsgAddMember,
                    "alice@example.com",
                    "",
                    contact_id,
                )
                .await,
            "Member Alice (alice@example.com) added by Bob (bob@example.com)."
        );
    }

    #[async_std::test]
    async fn test_stock_system_msg_grp_name() {
        let t = dummy_context().await;
        assert_eq!(
            t.ctx
                .stock_system_msg(
                    StockMessage::MsgGrpName,
                    "Some chat",
                    "Other chat",
                    DC_CONTACT_ID_SELF
                )
                .await,
            "Group name changed from \"Some chat\" to \"Other chat\" by me."
        )
    }

    #[async_std::test]
    async fn test_stock_system_msg_grp_name_other() {
        let t = dummy_context().await;
        let id = Contact::create(&t.ctx, "Alice", "alice@example.com")
            .await
            .expect("failed to create contact");

        assert_eq!(
            t.ctx
                .stock_system_msg(StockMessage::MsgGrpName, "Some chat", "Other chat", id)
                .await,
            "Group name changed from \"Some chat\" to \"Other chat\" by Alice (alice@example.com)."
        )
    }

    #[async_std::test]
    async fn test_update_device_chats() {
        let t = dummy_context().await;
        t.ctx.update_device_chats().await.ok();
        let chats = Chatlist::try_load(&t.ctx, 0, None, None).await.unwrap();
        assert_eq!(chats.len(), 2);

        chats.get_chat_id(0).delete(&t.ctx).await.ok();
        chats.get_chat_id(1).delete(&t.ctx).await.ok();
        let chats = Chatlist::try_load(&t.ctx, 0, None, None).await.unwrap();
        assert_eq!(chats.len(), 0);

        // a subsequent call to update_device_chats() must not re-add manally deleted messages or chats
        t.ctx.update_device_chats().await.ok();
        let chats = Chatlist::try_load(&t.ctx, 0, None, None).await.unwrap();
        assert_eq!(chats.len(), 0);
    }
}<|MERGE_RESOLUTION|>--- conflicted
+++ resolved
@@ -308,11 +308,8 @@
         from_id: u32,
     ) -> String {
         let insert1 = if id == StockMessage::MsgAddMember || id == StockMessage::MsgDelMember {
-<<<<<<< HEAD
-            let contact_id = Contact::lookup_id_by_addr(self, param1.as_ref()).await;
-=======
-            let contact_id = Contact::lookup_id_by_addr(self, param1.as_ref(), Origin::Unknown);
->>>>>>> 3ee81cbe
+            let contact_id =
+                Contact::lookup_id_by_addr(self, param1.as_ref(), Origin::Unknown).await;
             if contact_id != 0 {
                 Contact::get_by_id(self, contact_id)
                     .await
@@ -444,14 +441,9 @@
         // uses %1$s substitution
         assert_eq!(
             t.ctx
-<<<<<<< HEAD
-                .stock_string_repl_str(StockMessage::Member, "42")
-                .await,
-            "42 member(s)"
-=======
-                .stock_string_repl_str(StockMessage::MsgAddMember, "Foo"),
+                .stock_string_repl_str(StockMessage::MsgAddMember, "Foo")
+                .await,
             "Member Foo added."
->>>>>>> 3ee81cbe
         );
         // We have no string using %1$d to test...
     }
@@ -460,13 +452,10 @@
     async fn test_stock_string_repl_int() {
         let t = dummy_context().await;
         assert_eq!(
-<<<<<<< HEAD
-            t.ctx.stock_string_repl_int(StockMessage::Member, 42).await,
-            "42 member(s)"
-=======
-            t.ctx.stock_string_repl_int(StockMessage::MsgAddMember, 42),
+            t.ctx
+                .stock_string_repl_int(StockMessage::MsgAddMember, 42)
+                .await,
             "Member 42 added."
->>>>>>> 3ee81cbe
         );
     }
 
